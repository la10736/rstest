#![allow(clippy::test_attr_in_doctest)]
#![allow(unexpected_cfgs)]
#![cfg_attr(use_proc_macro_diagnostic, feature(proc_macro_diagnostic))]
extern crate proc_macro;

// Test utility module
#[cfg(test)]
pub(crate) mod test;
<<<<<<< HEAD
#[cfg(doc)]
use rstest_reuse;
=======
>>>>>>> 0b62d04c

#[macro_use]
mod error;
mod parse;
mod refident;
mod render;
mod resolver;
mod utils;

use syn::{parse_macro_input, ItemFn};

use crate::parse::{fixture::FixtureInfo, rstest::RsTestInfo};
use parse::ExtendWithFunctionAttrs;
use quote::ToTokens;

/// Define a fixture that you can use in all `rstest`'s test arguments. You should just mark your
/// function as `#[fixture]` and then use it as a test's argument. Fixture functions can also
/// use other fixtures.
///
/// Let's see a trivial example:
///
/// ```
/// use rstest::*;
///
/// #[fixture]
/// fn twenty_one() -> i32 { 21 }
///
/// #[fixture]
/// fn two() -> i32 { 2 }
///
/// #[fixture]
/// fn injected(twenty_one: i32, two: i32) -> i32 { twenty_one * two }
///
/// #[rstest]
/// fn the_test(injected: i32) {
///     assert_eq!(42, injected)
/// }
/// ```
///
/// If the fixture function is an [`async` function](#async) your fixture become an `async`
/// fixture.
///
/// # Default values
///
/// If you need to define argument default value you can use `#[default(expression)]`
/// argument's attribute:
///
/// ```
/// use rstest::*;
///
/// #[fixture]
/// fn injected(
///     #[default(21)]
///     twenty_one: i32,
///     #[default(1 + 1)]
///     two: i32
/// ) -> i32 { twenty_one * two }
///
/// #[rstest]
/// fn the_test(injected: i32) {
///     assert_eq!(42, injected)
/// }
/// ```
/// The `expression` could be any valid rust expression, even an `async` block if you need.
/// Moreover, if the type implements `FromStr` trait you can use a literal string to build it.
///
/// ```
/// # use rstest::*;
/// # use std::net::SocketAddr;
/// # struct DbConnection {}
/// #[fixture]
/// fn db_connection(
///     #[default("127.0.0.1:9000")]
///     addr: SocketAddr
/// ) -> DbConnection {
///     // create connection
/// # DbConnection{}
/// }
/// ```
///
/// # Async
///
/// If you need you can write `async` fixtures to use in your `async` tests. Simply use `async`
/// keyword for your function and the fixture become an `async` fixture.
///
/// ```
/// use rstest::*;
///
/// #[fixture]
/// async fn async_fixture() -> i32 { 42 }
///
///
/// #[rstest]
/// async fn the_test(#[future] async_fixture: i32) {
///     assert_eq!(42, async_fixture.await)
/// }
/// ```
/// The `#[future]` argument attribute helps to remove the `impl Future<Output = T>` boilerplate.
/// In this case the macro expands it in:
///
/// ```
/// # use rstest::*;
/// # use std::future::Future;
/// # #[fixture]
/// # async fn async_fixture() -> i32 { 42 }
/// #[rstest]
/// async fn the_test(async_fixture: impl std::future::Future<Output = i32>) {
///     assert_eq!(42, async_fixture.await)
/// }
/// ```
/// If you need, you can use `#[future]` attribute also with an implicit lifetime reference
/// because the macro will replace the implicit lifetime with an explicit one.
///
/// # Rename
///
/// Sometimes you want to have long and descriptive name for your fixture but you prefer to use a much
/// shorter name for argument that represent it in your fixture or test. You can rename the fixture
/// using `#[from(short_name)]` attribute like following example:
///
/// ```
/// use rstest::*;
///
/// #[fixture]
/// fn long_and_boring_descriptive_name() -> i32 { 42 }
///
/// #[rstest]
/// fn the_test(#[from(long_and_boring_descriptive_name)] short: i32) {
///     assert_eq!(42, short)
/// }
/// ```
///
/// # `#[once]` Fixture
///
/// Especially in integration tests there are cases where you need a fixture that is called just once
/// for every tests. `rstest` provides `#[once]` attribute for these cases.
///
/// If you mark your fixture with this attribute, then `rstest` will compute a static reference to your
/// fixture result and return this reference to all your tests that need this fixture.
///
/// In follow example all tests share the same reference to the `42` static value.
///
/// ```
/// use rstest::*;
///
/// #[fixture]
/// #[once]
/// fn once_fixture() -> i32 { 42 }
///
/// // Take care!!! You need to use a reference to the fixture value
///
/// #[rstest]
/// #[case(1)]
/// #[case(2)]
/// fn cases_tests(once_fixture: &i32, #[case] v: i32) {
///     // Take care!!! You need to use a reference to the fixture value
///     assert_eq!(&42, once_fixture)
/// }
///
/// #[rstest]
/// fn single(once_fixture: &i32) {
///     assert_eq!(&42, once_fixture)
/// }
/// ```
///
/// There are some limitations when you use `#[once]` fixture. `rstest` forbid to use once fixture
/// for:
///
/// - `async` function
/// - Generic function (both with generic types or use `impl` trait)
///
/// Take care that the `#[once]` fixture value will **never be dropped**.
///
/// # Partial Injection
///
/// You can also partially inject fixture dependency using `#[with(v1, v2, ..)]` attribute:
///
/// ```
/// use rstest::*;
///
/// #[fixture]
/// fn base() -> i32 { 1 }
///
/// #[fixture]
/// fn first(base: i32) -> i32 { 1 * base }
///
/// #[fixture]
/// fn second(base: i32) -> i32 { 2 * base }
///
/// #[fixture]
/// fn injected(first: i32, #[with(3)] second: i32) -> i32 { first * second }
///
/// #[rstest]
/// fn the_test(injected: i32) {
///     assert_eq!(-6, injected)
/// }
/// ```
/// Note that injected value can be an arbitrary rust expression. `#[with(v1, ..., vn)]`
/// attribute will inject `v1, ..., vn` expression as fixture arguments: all remaining arguments
/// will be resolved as fixtures.
///
/// Sometimes the return type cannot be inferred so you must define it: For the few times you may
/// need to do it, you can use the `#[default(type)]`, `#[partial_n(type)]` function attribute
/// to define it:
///
/// ```
/// use rstest::*;
/// # use std::fmt::Debug;
///
/// #[fixture]
/// pub fn i() -> u32 {
///     42
/// }
///
/// #[fixture]
/// pub fn j() -> i32 {
///     -42
/// }
///
/// #[fixture]
/// #[default(impl Iterator<Item=(u32, i32)>)]
/// #[partial_1(impl Iterator<Item=(I,i32)>)]
/// pub fn fx<I, J>(i: I, j: J) -> impl Iterator<Item=(I, J)> {
///     std::iter::once((i, j))
/// }
///
/// #[rstest]
/// fn resolve_by_default(mut fx: impl Iterator<Item=(u32, i32)>) {
///     assert_eq!((42, -42), fx.next().unwrap())
/// }
///
/// #[rstest]
/// fn resolve_partial(#[with(42.0)] mut fx: impl Iterator<Item=(f32, i32)>) {
///     assert_eq!((42.0, -42), fx.next().unwrap())
/// }
/// ```
/// `partial_i` is the fixture used when you inject the first `i` arguments in test call.
///
/// # Old _compact_ syntax
///
/// There is also a compact form for all previous features. This will maintained for a long time
/// but for `fixture` I strongly recommend to migrate your code because you'll pay a little
/// verbosity but get back a more readable code.
///
/// Follow the previous examples in old _compact_ syntax.
///
/// ## Default
/// ```
/// # use rstest::*;
/// #[fixture(twenty_one=21, two=2)]
/// fn injected(twenty_one: i32, two: i32) -> i32 { twenty_one * two }
/// ```
///
/// ## Rename
/// ```
/// # use rstest::*;
/// #[fixture]
/// fn long_and_boring_descriptive_name() -> i32 { 42 }
///
/// #[rstest(long_and_boring_descriptive_name as short)]
/// fn the_test(short: i32) {
///     assert_eq!(42, short)
/// }
/// ```
///
/// ## Partial Injection
/// ```
/// # use rstest::*;
/// # #[fixture]
/// # fn base() -> i32 { 1 }
/// #
/// # #[fixture]
/// # fn first(base: i32) -> i32 { 1 * base }
/// #
/// # #[fixture]
/// # fn second(base: i32) -> i32 { 2 * base }
/// #
/// #[fixture(second(-3))]
/// fn injected(first: i32, second: i32) -> i32 { first * second }
/// ```
/// ## Partial Type Injection
/// ```
/// # use rstest::*;
/// # use std::fmt::Debug;
/// #
/// # #[fixture]
/// # pub fn i() -> u32 {
/// #     42
/// # }
/// #
/// # #[fixture]
/// # pub fn j() -> i32 {
/// #     -42
/// # }
/// #
/// #[fixture(::default<impl Iterator<Item=(u32, i32)>>::partial_1<impl Iterator<Item=(I,i32)>>)]
/// pub fn fx<I, J>(i: I, j: J) -> impl Iterator<Item=(I, J)> {
///     std::iter::once((i, j))
/// }
/// ```

#[proc_macro_attribute]
pub fn fixture(
    args: proc_macro::TokenStream,
    input: proc_macro::TokenStream,
) -> proc_macro::TokenStream {
    let mut info: FixtureInfo = parse_macro_input!(args as FixtureInfo);
    let mut fixture = parse_macro_input!(input as ItemFn);

    let extend_result = info.extend_with_function_attrs(&mut fixture);

    let mut errors = error::fixture(&fixture, &info);

    if let Err(attrs_errors) = extend_result {
        attrs_errors.to_tokens(&mut errors);
    }

    if errors.is_empty() {
        render::fixture(fixture, info)
    } else {
        errors
    }
    .into()
}

/// The attribute that you should use for your tests. Your
/// annotated function's arguments can be
/// [injected](attr.rstest.html#injecting-fixtures) with
/// [`[fixture]`](macro@fixture)s, provided by
/// [parametrized cases](attr.rstest.html#test-parametrized-cases)
/// or by [value lists](attr.rstest.html#values-lists).
///
/// `rstest` attribute can be applied to _any_ function and you can customize its
/// parameters by using function and arguments attributes.
///
/// Your test function can use generics, `impl` or `dyn` and like any kind of rust tests:
///
/// - return results
/// - marked by `#[should_panic]` attribute
///
/// If the test function is an [`async` function](#async) `rstest` will run all tests as `async`
/// tests. You can use it just with `async-std` and you should include `attributes` in
/// `async-std`'s features.
///
/// In your test function you can:
///
/// - [injecting fixtures](#injecting-fixtures)
/// - Generate [parametrized test cases](#test-parametrized-cases)
/// - Generate tests for each combination of [value lists](#values-lists)
///
/// ## Injecting Fixtures
///
/// The simplest case is write a test that can be injected with
/// [`[fixture]`](macro@fixture)s. You can just declare all used fixtures by passing
/// them as a function's arguments. This can help your test to be neat
/// and make your dependency clear.
///
/// ```
/// use rstest::*;
///
/// #[fixture]
/// fn injected() -> i32 { 42 }
///
/// #[rstest]
/// fn the_test(injected: i32) {
///     assert_eq!(42, injected)
/// }
/// ```
///
/// [`[rstest]`](macro@rstest) procedural macro will desugar it to something that isn't
/// so far from
///
/// ```
/// #[test]
/// fn the_test() {
///     let injected=injected();
///     assert_eq!(42, injected)
/// }
/// ```
///
/// If you want to use long and descriptive names for your fixture but prefer to use
/// shorter names inside your tests you use rename feature described in
/// [fixture rename](attr.fixture.html#rename):
///
/// ```
/// use rstest::*;
///
/// #[fixture]
/// fn long_and_boring_descriptive_name() -> i32 { 42 }
///
/// #[rstest]
/// fn the_test(#[from(long_and_boring_descriptive_name)] short: i32) {
///     assert_eq!(42, short)
/// }
/// ```
///
/// Sometimes is useful to have some parameters in your fixtures but your test would
/// override the fixture's default values in some cases. Like in
/// [fixture partial injection](attr.fixture.html#partial-injection) you use `#[with]`
/// attribute to indicate some fixture's arguments also in `rstest`.
///
/// ```
/// # struct User(String, u8);
/// # impl User { fn name(&self) -> &str {&self.0} }
/// use rstest::*;
///
/// #[fixture]
/// fn user(
///     #[default("Alice")] name: impl AsRef<str>,
///     #[default(22)] age: u8
/// ) -> User { User(name.as_ref().to_owned(), age) }
///
/// #[rstest]
/// fn check_user(#[with("Bob")] user: User) {
///     assert_eq("Bob", user.name())
/// }
/// ```
///
/// ## Test Parametrized Cases
///
/// If you would execute your test for a set of input data cases
/// you can define the arguments to use and the cases list. Let see
/// the classical Fibonacci example. In this case we would give the
/// `input` value and the `expected` result for a set of cases to test.
///
/// ```
/// use rstest::rstest;
///
/// #[rstest]
/// #[case(0, 0)]
/// #[case(1, 1)]
/// #[case(2, 1)]
/// #[case(3, 2)]
/// #[case(4, 3)]
/// fn fibonacci_test(#[case] input: u32,#[case] expected: u32) {
///     assert_eq!(expected, fibonacci(input))
/// }
///
/// fn fibonacci(input: u32) -> u32 {
///     match input {
///         0 => 0,
///         1 => 1,
///         n => fibonacci(n - 2) + fibonacci(n - 1)
///     }
/// }
/// ```
///
/// `rstest` will produce 5 independent tests and not just one that
/// check every case. Every test can fail independently and `cargo test`
/// will give follow output:
///
/// ```text
/// running 5 tests
/// test fibonacci_test::case_1 ... ok
/// test fibonacci_test::case_2 ... ok
/// test fibonacci_test::case_3 ... ok
/// test fibonacci_test::case_4 ... ok
/// test fibonacci_test::case_5 ... ok
///
/// test result: ok. 5 passed; 0 failed; 0 ignored; 0 measured; 0 filtered out
/// ```
///
/// The cases input values can be arbitrary Rust expressions that return the
/// argument type.
///
/// ```
/// use rstest::rstest;
///  
/// fn sum(a: usize, b: usize) -> usize { a + b }
///
/// #[rstest]
/// #[case("foo", 3)]
/// #[case(String::from("foo"), 2 + 1)]
/// #[case(format!("foo"), sum(2, 1))]
/// fn test_len(#[case] s: impl AsRef<str>,#[case] len: usize) {
///     assert_eq!(s.as_ref().len(), len);
/// }
/// ```
/// ### Feature flagged cases
///
/// In case you want certain test cases to only be present if a certain feature is
/// enabled, use `#[cfg_attr(feature = …, case(…))]`:
///
/// ```
/// use rstest::rstest;
///
/// #[rstest]
/// #[case(2, 2)]
/// #[cfg_attr(feature = "frac", case(4/2, 2))]
/// #[case(4/2, 2)]
/// fn it_works(#[case] a: u32, #[case] b: u32) {
///     assert!(a == b);
/// }
/// ```
///
/// This also works with [`rstest_reuse`](https://crates.io/crates/rstest_reuse).
///
/// ### Magic Conversion
///
/// You can use the magic conversion feature every time you would define a variable
/// where its type define `FromStr` trait: test will parse the string to build the value.
///
/// ```
/// # use rstest::rstest;
/// # use std::path::PathBuf;
/// # fn count_words(path: PathBuf) -> usize {0}
/// #[rstest]
/// #[case("resources/empty", 0)]
/// #[case("resources/divine_comedy", 101.698)]
/// fn test_count_words(#[case] path: PathBuf, #[case] expected: usize) {
///     assert_eq!(expected, count_words(path))
/// }
/// ```
///
/// ### Optional case description
///
/// Optionally you can give a _description_ to every case simple by follow `case`
/// with `::my_case_description` where `my_case_description` should be a a valid
/// Rust ident.
///
/// ```
/// # use rstest::*;
/// #[rstest]
/// #[case::zero_base_case(0, 0)]
/// #[case::one_base_case(1, 1)]
/// #[case(2, 1)]
/// #[case(3, 2)]
/// fn fibonacci_test(#[case] input: u32,#[case] expected: u32) {
///     assert_eq!(expected, fibonacci(input))
/// }
///
/// # fn fibonacci(input: u32) -> u32 {
/// #     match input {
/// #         0 => 0,
/// #         1 => 1,
/// #         n => fibonacci(n - 2) + fibonacci(n - 1)
/// #     }
/// # }
/// ```
///
/// Output will be
/// ```text
/// running 4 tests
/// test fibonacci_test::case_1_zero_base_case ... ok
/// test fibonacci_test::case_2_one_base_case ... ok
/// test fibonacci_test::case_3 ... ok
/// test fibonacci_test::case_4 ... ok
///
/// test result: ok. 4 passed; 0 failed; 0 ignored; 0 measured; 0 filtered out
/// ```
///
/// ### Use specific `case` attributes
///
/// Every function's attributes that preceding a `#[case]` attribute will
/// be used in this test case and all function's attributes that follow the
/// last `#[case]` attribute will mark all test cases.
///
/// This feature can be use to mark just some cases as `should_panic`
/// and choose to have a fine grain on expected panic messages.
///
/// In follow example we run 3 tests where the first pass without any
/// panic, in the second we catch a panic but we don't care about the message
/// and in the third one we also check the panic message.
///
/// ```
/// use rstest::rstest;
///
/// #[rstest]
/// #[case::no_panic(0)]
/// #[should_panic]
/// #[case::panic(1)]
/// #[should_panic(expected="expected")]
/// #[case::panic_with_message(2)]
/// fn attribute_per_case(#[case] val: i32) {
///     match val {
///         0 => assert!(true),
///         1 => panic!("No catch"),
///         2 => panic!("expected"),
///         _ => unreachable!(),
///     }
/// }
/// ```
///
/// Output:
///
/// ```text
/// running 3 tests
/// test attribute_per_case::case_1_no_panic ... ok
/// test attribute_per_case::case_3_panic_with_message ... ok
/// test attribute_per_case::case_2_panic ... ok
///
/// test result: ok. 3 passed; 0 failed; 0 ignored; 0 measured; 0 filtered out
/// ```
///
/// To mark all your tests as `#[should_panic]` use:
///
/// ```
/// # use rstest::rstest;
/// #[rstest]
/// #[case(1)]
/// #[case(2)]
/// #[case(3)]
/// #[should_panic]
/// fn fail(#[case] v: u32) { assert_eq!(0, v) }
/// ```
///
/// ## Values Lists
///
/// Another useful way to write a test and execute it for some values
/// is to use the values list syntax. This syntax can be useful both
/// for a plain list and for testing all combination of input arguments.
///
/// ```
/// # use rstest::*;
/// # fn is_valid(input: &str) -> bool { true }
///
/// #[rstest]
/// fn should_be_valid(
///     #[values("John", "alice", "My_Name", "Zigy_2001")]
///     input: &str
/// ) {
///     assert!(is_valid(input))
/// }
/// ```
///
/// or
///
/// ```
/// # use rstest::*;
/// # fn valid_user(name: &str, age: u8) -> bool { true }
///
/// #[rstest]
/// fn should_accept_all_corner_cases(
///     #[values("J", "A", "A________________________________________21")]
///     name: &str,
///     #[values(14, 100)]
///     age: u8
/// ) {
///     assert!(valid_user(name, age))
/// }
/// ```
/// where `cargo test` output is
///
/// ```text
/// test should_accept_all_corner_cases::name_1___J__::age_2_100 ... ok
/// test should_accept_all_corner_cases::name_2___A__::age_1_14 ... ok
/// test should_accept_all_corner_cases::name_2___A__::age_2_100 ... ok
/// test should_accept_all_corner_cases::name_3___A________________________________________21__::age_2_100 ... ok
/// test should_accept_all_corner_cases::name_3___A________________________________________21__::age_1_14 ... ok
/// test should_accept_all_corner_cases::name_1___J__::age_1_14 ... ok
///
/// test result: ok. 6 passed; 0 failed; 0 ignored; 0 measured; 0 filtered out; finished in 0.00s
/// ```
/// Note that the test names contains the given expression sanitized into
/// a valid Rust identifier name. This should help to identify which case fails.
///
///
/// Also value list implements the magic conversion feature: every time the value type
/// implements `FromStr` trait you can use a literal string to define it.
///
/// ```
/// # use rstest::rstest;
/// # use std::net::SocketAddr;
/// #[rstest]
/// fn given_port(#[values("1.2.3.4:8000", "4.3.2.1:8000", "127.0.0.1:8000")] addr: SocketAddr) {
///     assert_eq!(8000, addr.port())
/// }
/// ```
///
/// ## Files path as input arguments
///
/// If you need to create a test for each file in a given location you can use
/// `#[files("glob path syntax")]` attribute to generate a test for each file that
/// satisfy the given glob path.
///
/// ```
/// # use rstest::rstest;
/// # use std::path::{Path, PathBuf};
/// # fn check_file(path: &Path) -> bool { true };
/// #[rstest]
/// fn for_each_file(#[files("src/**/*.rs")] #[exclude("test")] path: PathBuf) {
///     assert!(check_file(&path))
/// }
/// ```
/// The default behavior is to ignore the files that start with `"."`, but you can
/// modify this by use `#[include_dot_files]` attribute. The `files` attribute can be
/// used more than once on the same variable, and you can also create some custom
/// exclusion rules with the `#[exclude("regex")]` attributes that filter out all
/// paths that verify the regular expression.
///
/// Sometime is useful to have test files in a workspace folder to share them between the
/// crates in your workspace. You can do that by use the usual parent folders `..` in
/// the glob path. In this case the test names will be the relative path from the crate root
/// where the parent folder components are replaced by `_UP`: for instance if you have a
/// `valid_call.yaml` in the folder `../test_cases` (from your crate root) a test name could be
/// `path_1__UP_test_cases_valid_call_yaml`.
///
/// ## Use Parametrize definition in more tests
///
/// If you need to use a test list for more than one test you can use
/// [`rstest_reuse`](https://crates.io/crates/rstest_reuse) crate.
/// With this helper crate you can define a template and use it everywhere.
///
/// ```rust,ignore
/// use rstest::rstest;
/// use rstest_reuse::{self, *};
///
/// #[template]
/// #[rstest]
/// #[case(2, 2)]
/// #[case(4/2, 2)]
/// fn two_simple_cases(#[case] a: u32, #[case] b: u32) {}
///
/// #[apply(two_simple_cases)]
/// fn it_works(#[case] a: u32,#[case] b: u32) {
///     assert_eq!(a, b);
/// }
/// ```
///
/// See [`rstest_reuse`](https://crates.io/crates/rstest_reuse) for more details.
///
/// ## Async
///
/// `rstest` provides out of the box `async` support. Just mark your
/// test function as `async` and it'll use `#[async-std::test]` to
/// annotate it. This feature can be really useful to build async
/// parametric tests using a tidy syntax:
///
/// ```
/// use rstest::*;
/// # async fn async_sum(a: u32, b: u32) -> u32 { a + b }
///
/// #[rstest]
/// #[case(5, 2, 3)]
/// #[should_panic]
/// #[case(42, 40, 1)]
/// async fn my_async_test(#[case] expected: u32, #[case] a: u32, #[case] b: u32) {
///     assert_eq!(expected, async_sum(a, b).await);
/// }
/// ```
///
/// Currently only `async-std` is supported out of the box. But if you need to use
/// another runtime that provide it's own test attribute (i.e. `tokio::test` or
/// `actix_rt::test`) you can use it in your `async` test like described in
/// [Inject Test Attribute](attr.rstest.html#inject-test-attribute).
///
/// To use this feature, you need to enable `attributes` in the `async-std`
/// features list in your `Cargo.toml`:
///
/// ```toml
/// async-std = { version = "1.5", features = ["attributes"] }
/// ```
///
/// If your test input is an async value (fixture or test parameter) you can use `#[future]`
/// attribute to remove `impl Future<Output = T>` boilerplate and just use `T`:
///
/// ```
/// use rstest::*;
/// #[fixture]
/// async fn base() -> u32 { 42 }
///
/// #[rstest]
/// #[case(21, async { 2 })]
/// #[case(6, async { 7 })]
/// async fn my_async_test(#[future] base: u32, #[case] expected: u32, #[future] #[case] div: u32) {
///     assert_eq!(expected, base.await / div.await);
/// }
/// ```
///
/// As you noted you should `.await` all _future_ values and this some times can be really boring.
/// In this case you can use `#[future(awt)]` to _awaiting_ an input or annotating your function
/// with `#[awt]` attributes to globally `.await` all your _future_ inputs. Previous code can be
/// simplified like follow:
///
/// ```
/// use rstest::*;
/// # #[fixture]
/// # async fn base() -> u32 { 42 }
///
/// #[rstest]
/// #[case(21, async { 2 })]
/// #[case(6, async { 7 })]
/// #[awt]
/// async fn global(#[future] base: u32, #[case] expected: u32, #[future] #[case] div: u32) {
///     assert_eq!(expected, base / div);
/// }
///
/// #[rstest]
/// #[case(21, async { 2 })]
/// #[case(6, async { 7 })]
/// async fn single(#[future] base: u32, #[case] expected: u32, #[future(awt)] #[case] div: u32) {
///     assert_eq!(expected, base.await / div);
/// }
/// ```
///
/// ### Default timeout
///
/// You can set a default timeout for test using the `RSTEST_TIMEOUT` environment variable.
/// The value is in seconds and is evaluated on test compile time.///
///
/// ### Test `#[timeout()]`
///
/// You can define an execution timeout for your tests with `#[timeout(<duration>)]` attribute. Timeout
/// works both for sync and async tests and is runtime agnostic. `#[timeout(<duration>)]` take an
/// expression that should return a `std::time::Duration`. Follow a simple async example:
///
/// ```rust
/// use rstest::*;
/// use std::time::Duration;
///
/// async fn delayed_sum(a: u32, b: u32,delay: Duration) -> u32 {
///     async_std::task::sleep(delay).await;
///     a + b
/// }
///
/// #[rstest]
/// #[timeout(Duration::from_millis(80))]
/// async fn single_pass() {
///     assert_eq!(4, delayed_sum(2, 2, ms(10)).await);
/// }
/// ```
/// In this case test pass because the delay is just 10 milliseconds and timeout is
/// 80 milliseconds.
///
/// You can use `timeout` attribute like any other attribute in your tests, and you can
/// override a group timeout with a test specific one. In the follow example we have
/// 3 tests where first and third use 100 milliseconds but the second one use 10 milliseconds.
/// Another valuable point in this example is to use an expression to compute the
/// duration.
///
/// ```rust
/// # use rstest::*;
/// # use std::time::Duration;
/// #
/// # async fn delayed_sum(a: u32, b: u32,delay: Duration) -> u32 {
/// #     async_std::task::sleep(delay).await;
/// #     a + b
/// # }
/// fn ms(ms: u32) -> Duration {
///     Duration::from_millis(ms.into())
/// }
///
/// #[rstest]
/// #[case::pass(ms(1), 4)]
/// #[timeout(ms(10))]
/// #[case::fail_timeout(ms(60), 4)]
/// #[case::fail_value(ms(1), 5)]
/// #[timeout(ms(100))]
/// async fn group_one_timeout_override(#[case] delay: Duration, #[case] expected: u32) {
///     assert_eq!(expected, delayed_sum(2, 2, delay).await);
/// }
/// ```
///
/// If you want to use `timeout` for `async` test you need to use `async-timeout`
/// feature (enabled by default).
///
/// ## Inject Test Attribute
///
/// If you would like to use another `test` attribute for your test you can simply
/// indicate it in your test function's attributes. For instance if you want
/// to test some async function with use `actix_rt::test` attribute you can just write:
///
/// ```
/// use rstest::*;
/// use actix_rt;
/// use std::future::Future;
///
/// #[rstest]
/// #[case(2, async { 4 })]
/// #[case(21, async { 42 })]
/// #[actix_rt::test]
/// async fn my_async_test(#[case] a: u32, #[case] #[future] result: u32) {
///     assert_eq!(2 * a, result.await);
/// }
/// ```
/// Just the attributes that ends with `test` (last path segment) can be injected:
/// in this case the `#[actix_rt::test]` attribute will replace the standard `#[test]`
/// attribute.
///
/// ## Local timeout and `#[by_ref]` attribute
///
/// In some cases you may want to use a local lifetime for some arguments of your test.
/// In these cases you can use the `#[by_ref]` attribute then use the reference instead
/// the value.
///
/// ```rust
/// # use std::cell::Cell;
/// # use rstest::*;
/// # #[derive(Debug, Clone, Copy, PartialEq, Eq)]
/// enum E<'a> {
///     A(bool),
///     B(&'a Cell<E<'a>>),
/// }
///
/// fn make_e_from_bool<'a>(_bump: &'a (), b: bool) -> E<'a> {
///     E::A(b)
/// }
///
/// #[fixture]
/// fn bump() -> () {}
///  
/// #[rstest]
/// #[case(true, E::A(true))]
/// fn it_works<'a>(#[by_ref] bump: &'a (), #[case] b: bool, #[case] expected: E<'a>) {
///     let actual = make_e_from_bool(&bump, b);
///     assert_eq!(actual, expected);
/// }
/// ```
///
/// You can use `#[by_ref]` attribute for all arguments of your test and not just for fixture
/// but also for cases, values and files.
///
/// ## Putting all Together
///
/// All these features can be used together with a mixture of fixture variables,
/// fixed cases and bunch of values. For instance, you might need two
/// test cases which test for panics, one for a logged in user and one for a guest user.
///
/// ```rust
/// # enum User { Guest, Logged, }
/// # impl User { fn logged(_n: &str, _d: &str, _w: &str, _s: &str) -> Self { Self::Logged } }
/// # struct Item {}
/// # trait Repository { fn find_items(&self, user: &User, query: &str) -> Result<Vec<Item>, String> { Err("Invalid query error".to_owned()) } }
/// # #[derive(Default)] struct InMemoryRepository {}
/// # impl Repository for InMemoryRepository {}
///
/// use rstest::*;
///
/// #[fixture]
/// fn repository() -> InMemoryRepository {
///     let mut r = InMemoryRepository::default();
///     // fill repository with some data
///     r
/// }
///
/// #[fixture]
/// fn alice() -> User {
///     User::logged("Alice", "2001-10-04", "London", "UK")
/// }
///
/// #[rstest]
/// #[case::authorized_user(alice())] // We can use `fixture` also as standard function
/// #[case::guest(User::Guest)]   // We can give a name to every case : `guest` in this case
/// #[should_panic(expected = "Invalid query error")] // We would test a panic
/// fn should_be_invalid_query_error(
///     repository: impl Repository,
///     #[case] user: User,
///     #[values("     ", "^%$some#@invalid!chars", ".n.o.d.o.t.s.")] query: &str,
///     query: &str
/// ) {
///     repository.find_items(&user, query).unwrap();
/// }
/// ```
///
/// ## Trace Input Arguments
///
/// Sometimes can be very helpful to print all test's input arguments. To
/// do it you can use the `#[trace]` function attribute that you can apply
/// to all cases or just to some of them.
///
/// ```
/// use rstest::*;
///
/// #[fixture]
/// fn injected() -> i32 { 42 }
///
/// #[rstest]
/// #[trace]
/// fn the_test(injected: i32) {
///     assert_eq!(42, injected)
/// }
/// ```
///
/// Will print an output like
///
/// ```bash
/// Testing started at 14.12 ...
/// ------------ TEST ARGUMENTS ------------
/// injected = 42
/// -------------- TEST START --------------
///
///
/// Expected :42
/// Actual   :43
/// ```
/// But
/// ```
/// # use rstest::*;
/// #[rstest]
/// #[case(1)]
/// #[trace]
/// #[case(2)]
/// fn the_test(#[case] v: i32) {
///     assert_eq!(0, v)
/// }
/// ```
/// will trace just `case_2` input arguments.
///
/// If you want to trace input arguments but skip some of them that don't
/// implement the `Debug` trait, you can also use the
/// `#[notrace]` argument attribute to skip them:
///
/// ```
/// # use rstest::*;
/// # struct Xyz;
/// # struct NoSense;
/// #[rstest]
/// #[trace]
/// fn the_test(injected: i32, #[notrace] xyz: Xyz, #[notrace] have_no_sense: NoSense) {
///     assert_eq!(42, injected)
/// }
/// ```
/// # Old _compact_ syntax
///
/// `rstest` support also a syntax where all options and configuration can be write as
/// `rstest` attribute arguments. This syntax is a little less verbose but make
/// composition harder: for instance try to add some cases to a `rstest_reuse` template
/// is really hard.
///
/// So we'll continue to maintain the old syntax for a long time but we strongly encourage
/// to switch your test in the new form.
///
/// Anyway, here we recall this syntax and rewrite the previous example in the _compact_ form.
///
/// ```text
/// rstest(
///     arg_1,
///     ...,
///     arg_n[,]
///     [::attribute_1[:: ... [::attribute_k]]]
/// )
/// ```
/// Where:
///
/// - `arg_i` could be one of the follow
///   - `ident` that match to one of function arguments for parametrized cases
///   - `case[::description](v1, ..., vl)` a test case
///   - `fixture(v1, ..., vl) [as argument_name]` where fixture is the injected
/// fixture and argument_name (default use fixture) is one of function arguments
/// that and `v1, ..., vl` is a partial list of fixture's arguments
///   - `ident => [v1, ..., vl]` where `ident` is one of function arguments and
/// `v1, ..., vl` is a list of values for ident
/// - `attribute_j` a test attribute like `trace` or `notrace`
///
/// ## Fixture Arguments
///
/// ```
/// # struct User(String, u8);
/// # impl User { fn name(&self) -> &str {&self.0} }
/// # use rstest::*;
/// #
/// # #[fixture]
/// # fn user(
/// #     #[default("Alice")] name: impl AsRef<str>,
/// #     #[default(22)] age: u8
/// # ) -> User { User(name.as_ref().to_owned(), age) }
/// #
/// #[rstest(user("Bob"))]
/// fn check_user(user: User) {
///     assert_eq("Bob", user.name())
/// }
/// ```
///
/// ## Fixture Rename
/// ```
/// # use rstest::*;
/// #[fixture]
/// fn long_and_boring_descriptive_name() -> i32 { 42 }
///
/// #[rstest(long_and_boring_descriptive_name as short)]
/// fn the_test(short: i32) {
///     assert_eq!(42, short)
/// }
/// ```
///
/// ## Parametrized
///
/// ```
/// # use rstest::*;
/// #[rstest(input, expected,
///     case::zero_base_case(0, 0),
///     case::one_base_case(1, 1),
///     case(2, 1),
///     case(3, 2),
///     #[should_panic]
///     case(4, 42)
/// )]
/// fn fibonacci_test(input: u32, expected: u32) {
///     assert_eq!(expected, fibonacci(input))
/// }
///
/// # fn fibonacci(input: u32) -> u32 {
/// #     match input {
/// #         0 => 0,
/// #         1 => 1,
/// #         n => fibonacci(n - 2) + fibonacci(n - 1)
/// #     }
/// # }
/// ```
///
/// ## Values Lists
///
/// ```
/// # use rstest::*;
/// # fn is_valid(input: &str) -> bool { true }
///
/// #[rstest(
///     input => ["John", "alice", "My_Name", "Zigy_2001"]
/// )]
/// fn should_be_valid(input: &str) {
///     assert!(is_valid(input))
/// }
/// ```
///
/// ## `trace` and `notrace`
///
/// ```
/// # use rstest::*;
/// # struct Xyz;
/// # struct NoSense;
/// #[rstest(::trace::notrace(xzy, have_no_sense))]
/// fn the_test(injected: i32, xyz: Xyz, have_no_sense: NoSense) {
///     assert_eq!(42, injected)
/// }
/// ```
///
#[proc_macro_attribute]
pub fn rstest(
    args: proc_macro::TokenStream,
    input: proc_macro::TokenStream,
) -> proc_macro::TokenStream {
    let mut test = parse_macro_input!(input as ItemFn);
    let mut info = parse_macro_input!(args as RsTestInfo);

    let extend_result = info.extend_with_function_attrs(&mut test);

    let mut errors = error::rstest(&test, &info);

    if let Err(attrs_errors) = extend_result {
        attrs_errors.to_tokens(&mut errors);
    }

    if errors.is_empty() {
        if info.data.has_list_values() {
            render::matrix(test, info)
        } else if info.data.has_cases() {
            render::parametrize(test, info)
        } else {
            render::single(test, info)
        }
    } else {
        errors
    }
    .into()
}<|MERGE_RESOLUTION|>--- conflicted
+++ resolved
@@ -6,11 +6,6 @@
 // Test utility module
 #[cfg(test)]
 pub(crate) mod test;
-<<<<<<< HEAD
-#[cfg(doc)]
-use rstest_reuse;
-=======
->>>>>>> 0b62d04c
 
 #[macro_use]
 mod error;
